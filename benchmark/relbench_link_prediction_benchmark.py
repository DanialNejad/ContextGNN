--- conflicted
+++ resolved
@@ -122,14 +122,6 @@
     model_cls = IDGNN
 elif args.model in ["hybridgnn", "shallowrhsgnn"]:
     model_search_space = {
-<<<<<<< HEAD
-        "channels": [64, 128],
-        "embedding_dim": [64, 128],
-        "norm": ["layer_norm", "batch_norm"]
-    }
-    train_search_space = {
-        "batch_size": [256],
-=======
         "encoder_channels": [64, 128, 256],
         "encoder_layers": [2, 4, 8],
         "channels": [64, 128, 256],
@@ -138,7 +130,6 @@
     }
     train_search_space = {
         "batch_size": [256, 512],
->>>>>>> a129b29b
         "base_lr": [0.001, 0.01],
         "gamma_rate": [0.8, 1.],
     }
